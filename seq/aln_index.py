# MIT License
#
# Copyright (c) 2022 Victoria Popic
#
# Permission is hereby granted, free of charge, to any person obtaining a copy
# of this software and associated documentation files (the "Software"), to deal
# in the Software without restriction, including without limitation the rights
# to use, copy, modify, merge, publish, distribute, sublicense, and/or sell
# copies of the Software, and to permit persons to whom the Software is
# furnished to do so, subject to the following conditions:
#
# The above copyright notice and this permission notice shall be included in all
# copies or substantial portions of the Software.
# 
# THE SOFTWARE IS PROVIDED "AS IS", WITHOUT WARRANTY OF ANY KIND, EXPRESS OR
# IMPLIED, INCLUDING BUT NOT LIMITED TO THE WARRANTIES OF MERCHANTABILITY,
# FITNESS FOR A PARTICULAR PURPOSE AND NONINFRINGEMENT. IN NO EVENT SHALL THE
# AUTHORS OR COPYRIGHT HOLDERS BE LIABLE FOR ANY CLAIM, DAMAGES OR OTHER
# LIABILITY, WHETHER IN AN ACTION OF CONTRACT, TORT OR OTHERWISE, ARISING FROM,
# OUT OF OR IN CONNECTION WITH THE SOFTWARE OR THE USE OR OTHER DEALINGS IN THE
# SOFTWARE.
import itertools

from seq import io
from seq import utils
import numpy as np
import pickle
import os.path
from img import constants
from img.constants import SVSignals
from collections import defaultdict
import operator
import logging
import os


class AlnIndex:
    def __init__(self, chr_name, config):
        self.chr_index = io.load_faidx(config.fai)
        self.chr = self.chr_index.chr_from_name(chr_name)
        self.config = config
        self.signal_set = constants.SV_SIGNALS_BY_TYPE[config.signal_set]
        self.bins = {}
        self.n_bins = self.chr.len // self.config.bin_size + 2
        for signal in self.signal_set:
            if signal in constants.SV_SIGNAL_SCALAR:
                self.bins[signal] = [0] * self.n_bins
            else:
                self.bins[signal] = [set() for _ in range(self.n_bins)]
        logging.info("Number of bins: %d" % self.n_bins)
        if self.config.scan_target_intervals:
<<<<<<< HEAD
=======
            self.valid_interval_reads = set()
>>>>>>> 8b73ed1c
            self.interval_pair_support = defaultdict(int)  # stores the number of discordant pairs across the two intervals
            self.intervals = set()
            self.interval_pairs = []
            self.steps_per_interval = self.config.interval_size // self.config.step_size
        if self.config.stream:
            assert self.config.scan_target_intervals, "Streaming is only supported when scan_target_intervals=True"
            self.stream_handle = None
            self.last_read_block_id = 0
            self.last_write_block_id = None
            self.n_stream_blocks = self.n_bins // self.config.bins_per_block + 1

    #####################
    #   Index editing   #
    #####################

    @staticmethod
    def generate(chr_name, data_config):
        fname = AlnIndex.get_fname(chr_name, data_config)
        logging.info("Generating AUX index: %s" % fname)
        aux_index = AlnIndex(chr_name, data_config)
        if data_config.stream:
            aux_index.open_stream_handle('wb')
        n_reads = 0
<<<<<<< HEAD
        for read in io.bam_iter(data_config.bam, 0, chr_name, bx_tag=False):
=======
        for read in io.bam_iter(data_config.bam, chr_name):
>>>>>>> 8b73ed1c
            aux_index.add(read)
            n_reads += 1
        if data_config.scan_target_intervals:
            aux_index.select_intervals()
            aux_index.finalize()
        aux_index.store(fname)
        logging.info("Processed %d reads" % n_reads)
        return aux_index

    def add(self, read):
        # 1. update the index bins
        bin_id = self.get_bin_id(self.get_read_bin_pos(read))
        rp_type = constants.get_read_pair_type(read)
        for signal in self.signal_set:
<<<<<<< HEAD
            self.add_by_signal(read, signal, bin_id, rp_type)

        if not self.config.scan_target_intervals: return
        # 2. collect the read pair information for interval selection
        if self.is_valid_interval_read(read):
=======
            if signal in constants.SV_SIGNAL_INDEX:
                self.add_by_signal(read, signal, bin_id, rp_type)

        if not self.config.scan_target_intervals: return
        # 2. collect the read pair information for interval selection
        if self.is_valid_interval_read(read) and read.qname not in self.valid_interval_reads:
            self.valid_interval_reads.add(read.qname)
>>>>>>> 8b73ed1c
            # get the interval pairs to which each read in the pair maps
            interval_ids_read = self.get_interval_ids(self.get_read_bin_pos(read))
            interval_ids_mate = self.get_interval_ids(self.get_mate_bin_pos(read))
            # if the pair falls into the same interval(s), add support only for such interval(s)
            if abs(max(interval_ids_read) - max(interval_ids_mate)) < self.steps_per_interval:
                for interval_id_shared in sorted(set(interval_ids_read).intersection(interval_ids_mate)):
                    self.interval_pair_support[(interval_id_shared, interval_id_shared)] += 1
            else:
                for i, j in itertools.product(interval_ids_read, interval_ids_mate):
                    self.interval_pair_support[tuple(sorted((i, j)))] += 1

        if not self.config.stream: return
        # 3. if streaming, store and deallocate stale bins
        current_block_id = self.get_streaming_block_id(bin_id)
        if current_block_id > self.last_read_block_id: # new block
            self.write_stream_and_free_mem(current_block_id)
            self.last_read_block_id = current_block_id

    def select_intervals(self):
        for interval_pair in sorted(self.interval_pair_support.keys()):
            count = self.interval_pair_support[interval_pair]
<<<<<<< HEAD
            # a read pair contributes to the count twice
            count //= 2 
=======
>>>>>>> 8b73ed1c
            if count >= self.config.min_pair_support:
                self.intervals.add(interval_pair[0])
                self.intervals.add(interval_pair[1])
                self.interval_pairs.append(interval_pair)
        logging.info("Selected %d intervals" % len(self.intervals))
        logging.info("Selected %d interval pairs out of %d pairs" % (len(self.interval_pairs), len(self.interval_pair_support)))

    def finalize(self):
        if self.config.stream:
            self.write_stream_and_free_mem(None)
            self.close_stream_handle()
            self.open_stream_handle('rb')
            self.last_read_block_id = None
        # we only need the data for selected intervals
        last_bin_id = 0
        for interval_id in sorted(self.intervals):
            bin_id_start, bin_id_end = self.get_bin_range(interval_id)
            if self.config.stream:
                self.load_stream(self.get_streaming_block_id(bin_id_end))
            self.clear_bin_sets(last_bin_id, bin_id_start)
            last_bin_id = bin_id_end
        self.clear_bin_sets(last_bin_id, self.n_bins)
        self.intervals = None
        self.interval_pair_support = None
        if self.config.stream:
            self.close_stream_handle(delete_file=True)

    def add_by_signal(self, read, signal, bin_id, rp_type, min_clipped_len=10):
        if signal not in self.bins or not self.is_valid_index_read(read, signal):
            return
        if signal in constants.SV_SIGNAL_SCALAR:
            # soft (op 4) or hard clipped (op 5)
            # TODO(viq): expose min clipped length param
            if signal == SVSignals.RD_CLIPPED and not (
               (read.cigartuples[0][0] in [4, 5] and read.cigartuples[0][1] > min_clipped_len) or \
               (read.cigartuples[-1][0] in [4, 5] and read.cigartuples[-1][1] > min_clipped_len)):
                return
            self.bins[signal][bin_id] += 1
        else:
            if (signal == SVSignals.LLRR and rp_type != constants.SV_SIGNAL_RP_TYPE.LLRR) or \
               (signal == SVSignals.RL and rp_type != constants.SV_SIGNAL_RP_TYPE.RL):
               return
            self.bins[signal][bin_id].add(read.qname)
                    

    ###################
    #   Index utils   #
    ###################

    def is_valid_index_read(self, read, signal):
        if read.is_unmapped or read.mapping_quality < self.config.signal_mapq[signal] or \
                (signal in constants.SV_SIGNAL_PAIRED and (read.mate_is_unmapped or
                                                           read.next_reference_name != read.reference_name)):
            return False
        # filter out singleton alignments with low quality regardless of config
        if (read.mate_is_unmapped or read.next_reference_name != read.reference_name) and read.mapping_quality < 20:
            return False
        return True

    def is_valid_interval_read(self, read):
        # read pair must be mapped to the same chromosome
        if read.is_unmapped or read.mate_is_unmapped or not read.is_paired or \
           read.is_secondary or read.mapping_quality == 0 or read.next_reference_name != read.reference_name:
            return False
        # read pair distance must be within the configured range
        return self.config.min_pair_distance <= \
               abs(read.reference_start - read.next_reference_start) <= self.config.max_pair_distance

    def get_bin_id(self, pos):
        return pos // self.config.bin_size

    def get_interval_ids(self, pos):
        start_interval_id = pos // self.config.step_size
        intervals = [start_interval_id - i for i in range(self.steps_per_interval) if start_interval_id - i >= 0]
        return intervals

    def get_streaming_block_id(self, bin_id):
        return bin_id // self.config.bins_per_block

    def get_bin_range(self, interval_id):
        interval_pos_start = interval_id * self.config.step_size
        interval_pos_end = min(interval_pos_start + self.config.interval_size, self.chr.len)
        return self.get_bin_id(interval_pos_start), self.get_bin_id(interval_pos_end)

    def get_read_bin_pos(self, read):
        if read.reference_end is not None:
            return read.pos + (read.reference_end - read.reference_start) // 2
        return min(read.pos + len(read.seq) // 2, self.chr.len - 1)

    def get_mate_bin_pos(self, read):
        return min(read.next_reference_start + len(read.seq) // 2, self.chr.len - 1)

    def initialize_grid(self, interval_a, interval_b):
        start_bin_id_a = self.get_bin_id(interval_a.start)
        end_bin_id_a = self.get_bin_id(interval_a.end)
        n_bins_a = end_bin_id_a - start_bin_id_a
        start_bin_id_b = self.get_bin_id(interval_b.start)
        end_bin_id_b = self.get_bin_id(interval_b.end)
        n_bins_b = end_bin_id_b - start_bin_id_b
        return np.zeros((n_bins_a, n_bins_b)), start_bin_id_a, start_bin_id_b

    def clear_bin_sets(self, start_bin_id, end_bin_id):
        for signal in self.signal_set:
            if signal not in constants.SV_SIGNAL_SCALAR:
                self.bins[signal][start_bin_id:end_bin_id] = [None] * (end_bin_id - start_bin_id) 

    ########################
    #   Index lookup ops   #
    ########################

    def intersect(self, signal, interval_a, interval_b, off_diagonal_only):
        signal_bins = self.bins[signal]
        counts, start_bin_id_a, start_bin_id_b = self.initialize_grid(interval_a, interval_b)
        for i in range(counts.shape[0]):
            for j in range(counts.shape[1]):
                bin_a = i + start_bin_id_a
                bin_b = j + start_bin_id_b
                if not signal_bins[bin_a] or not signal_bins[bin_b]: continue
                if not off_diagonal_only or bin_a != bin_b:
                    counts[i][j] = len(signal_bins[bin_a].intersection(signal_bins[bin_b]))
        return counts

    def scalar_apply(self, signal, interval_a, interval_b, op=operator.sub):
        counts, start_bin_id_a, start_bin_id_b = self.initialize_grid(interval_a, interval_b)
        for i in range(counts.shape[0]):
            for j in range(counts.shape[1]):
                counts[i][j] = op(self.bins[signal][i + start_bin_id_a],
                                  self.bins[signal][j + start_bin_id_b])
        return counts

    #################
    #   Index IO    #
    #################

    @staticmethod
    def get_fname(chr_name, data_config):
        return "%s.%s.%d.%s.auxindex" % (data_config.bam, chr_name, data_config.bin_size, data_config.signal_set_origin)

    def open_stream_handle(self, mode):
        stream_fname = "%s.stream" % AlnIndex.get_fname(self.chr.name, self.config)
        self.stream_handle = open(stream_fname, mode)    

    def close_stream_handle(self, delete_file=False):
        if self.stream_handle:
            self.stream_handle.close()
        self.stream_handle = None
        if delete_file:
            os.remove("%s.stream" % AlnIndex.get_fname(self.chr.name, self.config))

    def write_stream_and_free_mem(self, current_block_id, n_buffer_blocks=1):
        free_block_id = 0 if self.last_write_block_id is None else self.last_write_block_id + 1 
        free_block_id_thr = current_block_id - n_buffer_blocks if current_block_id else self.n_stream_blocks 
        while free_block_id < free_block_id_thr:
            self.last_write_block_id = free_block_id
            bin_id_start = free_block_id * self.config.bins_per_block
            bin_id_end = min(bin_id_start + self.config.bins_per_block, self.n_bins)
            for signal in self.signal_set:
                if signal in constants.SV_SIGNAL_SCALAR: continue
                pickle.dump(self.bins[signal][bin_id_start:bin_id_end], self.stream_handle)   
                self.bins[signal][bin_id_start:bin_id_end] = [None] * (bin_id_end - bin_id_start) 
            free_block_id += 1

    def load_stream(self, block_id):
        load_block_id = 0 if self.last_read_block_id is None else self.last_read_block_id + 1
        while load_block_id <= block_id:
            self.last_read_block_id = load_block_id
            bin_id_start = load_block_id * self.config.bins_per_block
            bin_id_end = min(bin_id_start + self.config.bins_per_block, self.n_bins)
            for signal in self.signal_set:
                if signal in constants.SV_SIGNAL_SCALAR: continue
                self.bins[signal][bin_id_start:bin_id_end] = pickle.load(self.stream_handle)
            load_block_id += 1
 
    def store(self, fname):
        with open(fname, 'wb') as fp:
            pickle.dump(self, fp)

    @staticmethod
    def load(fname):
        logging.info("Loading AUX index: %s" % fname)
        with open(fname, 'rb') as fp:
            return pickle.load(fp)
    
    @staticmethod
    def generate_or_load(chr_name, data_config):
        fname = AlnIndex.get_fname(chr_name, data_config)
        if os.path.isfile(fname):  # load the index if it already exists
            return AlnIndex.load(fname)
        # compute the index
        return AlnIndex.generate(chr_name, data_config)<|MERGE_RESOLUTION|>--- conflicted
+++ resolved
@@ -49,10 +49,7 @@
                 self.bins[signal] = [set() for _ in range(self.n_bins)]
         logging.info("Number of bins: %d" % self.n_bins)
         if self.config.scan_target_intervals:
-<<<<<<< HEAD
-=======
             self.valid_interval_reads = set()
->>>>>>> 8b73ed1c
             self.interval_pair_support = defaultdict(int)  # stores the number of discordant pairs across the two intervals
             self.intervals = set()
             self.interval_pairs = []
@@ -76,11 +73,7 @@
         if data_config.stream:
             aux_index.open_stream_handle('wb')
         n_reads = 0
-<<<<<<< HEAD
-        for read in io.bam_iter(data_config.bam, 0, chr_name, bx_tag=False):
-=======
         for read in io.bam_iter(data_config.bam, chr_name):
->>>>>>> 8b73ed1c
             aux_index.add(read)
             n_reads += 1
         if data_config.scan_target_intervals:
@@ -95,13 +88,6 @@
         bin_id = self.get_bin_id(self.get_read_bin_pos(read))
         rp_type = constants.get_read_pair_type(read)
         for signal in self.signal_set:
-<<<<<<< HEAD
-            self.add_by_signal(read, signal, bin_id, rp_type)
-
-        if not self.config.scan_target_intervals: return
-        # 2. collect the read pair information for interval selection
-        if self.is_valid_interval_read(read):
-=======
             if signal in constants.SV_SIGNAL_INDEX:
                 self.add_by_signal(read, signal, bin_id, rp_type)
 
@@ -109,7 +95,6 @@
         # 2. collect the read pair information for interval selection
         if self.is_valid_interval_read(read) and read.qname not in self.valid_interval_reads:
             self.valid_interval_reads.add(read.qname)
->>>>>>> 8b73ed1c
             # get the interval pairs to which each read in the pair maps
             interval_ids_read = self.get_interval_ids(self.get_read_bin_pos(read))
             interval_ids_mate = self.get_interval_ids(self.get_mate_bin_pos(read))
@@ -131,11 +116,6 @@
     def select_intervals(self):
         for interval_pair in sorted(self.interval_pair_support.keys()):
             count = self.interval_pair_support[interval_pair]
-<<<<<<< HEAD
-            # a read pair contributes to the count twice
-            count //= 2 
-=======
->>>>>>> 8b73ed1c
             if count >= self.config.min_pair_support:
                 self.intervals.add(interval_pair[0])
                 self.intervals.add(interval_pair[1])
